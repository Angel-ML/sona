<?xml version="1.0" encoding="UTF-8"?>
<!--
  ~ Licensed to the Apache Software Foundation (ASF) under one or more
  ~ contributor license agreements.  See the NOTICE file distributed with
  ~ this work for additional information regarding copyright ownership.
  ~ The ASF licenses this file to You under the Apache License, Version 2.0
  ~ (the "License"); you may not use this file except in compliance with
  ~ the License.  You may obtain a copy of the License at
  ~
  ~    http://www.apache.org/licenses/LICENSE-2.0
  ~
  ~ Unless required by applicable law or agreed to in writing, software
  ~ distributed under the License is distributed on an "AS IS" BASIS,
  ~ WITHOUT WARRANTIES OR CONDITIONS OF ANY KIND, either express or implied.
  ~ See the License for the specific language governing permissions and
  ~ limitations under the License.
  -->

<project xmlns="http://maven.apache.org/POM/4.0.0" xmlns:xsi="http://www.w3.org/2001/XMLSchema-instance" xsi:schemaLocation="http://maven.apache.org/POM/4.0.0 http://maven.apache.org/xsd/maven-4.0.0.xsd">
  <modelVersion>4.0.0</modelVersion>
  <parent>
    <groupId>com.tencent.angel</groupId>
    <artifactId>sona</artifactId>
<<<<<<< HEAD
    <version>0.1.1</version>
=======
    <version>0.1.0</version>
>>>>>>> d4d3742f
    <relativePath>../pom.xml</relativePath>
  </parent>

  <artifactId>angelml</artifactId>
  <packaging>jar</packaging>

  <dependencies>
    <dependency>
      <groupId>org.apache.spark</groupId>
      <artifactId>spark-mllib_2.11</artifactId>
      <version>${spark.version}</version>
    </dependency>
    <dependency>
      <groupId>it.unimi.dsi</groupId>
      <artifactId>fastutil</artifactId>
      <version>7.1.0</version>
    </dependency>
    <dependency>
      <groupId>org.apache.spark.angel</groupId>
      <artifactId>core</artifactId>
      <version>${project.parent.version}</version>
      <exclusions>
        <exclusion>
          <groupId>org.json4s</groupId>
          <artifactId>*</artifactId>
        </exclusion>
        <exclusion>
          <groupId>io.netty</groupId>
          <artifactId>*</artifactId>
        </exclusion>
      </exclusions>
    </dependency>
    <dependency>
      <groupId>com.tencent.angel</groupId>
      <artifactId>angel-format</artifactId>
      <version>0.1.1</version>
      <exclusions>
        <exclusion>
          <groupId>org.json4s</groupId>
          <artifactId>*</artifactId>
        </exclusion>
        <exclusion>
          <groupId>io.netty</groupId>
          <artifactId>*</artifactId>
        </exclusion>
        <exclusion>
          <groupId>org.apache.hadoop</groupId>
          <artifactId>hadoop-common</artifactId>
        </exclusion>
      </exclusions>
    </dependency>
    <dependency>
      <groupId>com.tencent.angel</groupId>
      <artifactId>angel-mlcore</artifactId>
      <version>0.1.1</version>
      <exclusions>
        <exclusion>
          <groupId>org.json4s</groupId>
          <artifactId>*</artifactId>
        </exclusion>
        <exclusion>
          <groupId>io.netty</groupId>
          <artifactId>*</artifactId>
        </exclusion>
      </exclusions>
    </dependency>
    <dependency>
      <groupId>com.tencent.angel</groupId>
      <artifactId>angel-automl</artifactId>
      <version>0.1.0</version>
    </dependency>
    <dependency>
      <groupId>com.tencent.angel</groupId>
      <artifactId>angel-ps-core</artifactId>
      <version>${angel.version}</version>
      <exclusions>
        <exclusion>
          <groupId>org.json4s</groupId>
          <artifactId>*</artifactId>
        </exclusion>
        <exclusion>
          <groupId>io.netty</groupId>
          <artifactId>*</artifactId>
        </exclusion>
        <exclusion>
          <artifactId>spark-mllib_2.11</artifactId>
          <groupId>org.apache.spark</groupId>
        </exclusion>
        <exclusion>
          <artifactId>spark-core_2.11</artifactId>
          <groupId>org.apache.spark</groupId>
        </exclusion>
      </exclusions>
    </dependency>
    <dependency>
      <groupId>com.tencent.angel</groupId>
      <artifactId>angel-ps-psf</artifactId>
      <version>${angel.version}</version>
      <exclusions>
        <exclusion>
          <groupId>org.apache.spark</groupId>
          <artifactId>spark-core_2.11</artifactId>
        </exclusion>
        <exclusion>
          <groupId>org.apache.spark</groupId>
          <artifactId>spark-mllib_2.11</artifactId>
        </exclusion>
        <exclusion>
          <groupId>org.json4s</groupId>
          <artifactId>*</artifactId>
        </exclusion>
        <exclusion>
          <groupId>io.netty</groupId>
          <artifactId>*</artifactId>
        </exclusion>
      </exclusions>
    </dependency>
    <dependency>
      <groupId>com.tencent.angel</groupId>
      <artifactId>angel-ps-mllib</artifactId>
      <version>${angel.version}</version>
      <exclusions>
        <exclusion>
          <groupId>org.apache.spark</groupId>
          <artifactId>spark-core_2.11</artifactId>
        </exclusion>
        <exclusion>
          <groupId>org.apache.spark</groupId>
          <artifactId>spark-mllib_2.11</artifactId>
        </exclusion>
        <exclusion>
          <groupId>org.json4s</groupId>
          <artifactId>*</artifactId>
        </exclusion>
        <exclusion>
          <groupId>io.netty</groupId>
          <artifactId>*</artifactId>
        </exclusion>
      </exclusions>
    </dependency>
    <dependency>
      <groupId>com.tencent.angel</groupId>
      <artifactId>angel-ps-graph</artifactId>
      <version>${angel.version}</version>
      <exclusions>
        <exclusion>
          <groupId>org.apache.spark</groupId>
          <artifactId>spark-core_2.11</artifactId>
        </exclusion>
        <exclusion>
          <groupId>org.apache.spark</groupId>
          <artifactId>spark-mllib_2.11</artifactId>
        </exclusion>
        <exclusion>
          <groupId>org.json4s</groupId>
          <artifactId>*</artifactId>
        </exclusion>
        <exclusion>
          <groupId>io.netty</groupId>
          <artifactId>*</artifactId>
        </exclusion>
      </exclusions>
    </dependency>
    <dependency>
      <groupId>org.scalanlp</groupId>
      <artifactId>breeze_${scala.binary.version}</artifactId>
      <version>${breeze.version}</version>
      <exclusions>
        <!-- This is included as a compile-scoped dependency by jtransforms, which is
             a dependency of breeze. -->
        <exclusion>
          <groupId>junit</groupId>
          <artifactId>junit</artifactId>
        </exclusion>
        <exclusion>
          <groupId>org.apache.commons</groupId>
          <artifactId>commons-math3</artifactId>
        </exclusion>
      </exclusions>
    </dependency>
    <dependency>
      <groupId>org.scalanlp</groupId>
      <artifactId>breeze-viz_${scala.binary.version}</artifactId>
      <version>${breeze.version}</version>
    </dependency>
    <dependency>
      <groupId>org.jpmml</groupId>
      <artifactId>pmml-model</artifactId>
      <version>1.2.15</version>
      <scope>provided</scope>
      <exclusions>
        <exclusion>
          <groupId>org.jpmml</groupId>
          <artifactId>pmml-agent</artifactId>
        </exclusion>
      </exclusions>
    </dependency>
  </dependencies>


</project>
<|MERGE_RESOLUTION|>--- conflicted
+++ resolved
@@ -1,229 +1,225 @@
-<?xml version="1.0" encoding="UTF-8"?>
-<!--
-  ~ Licensed to the Apache Software Foundation (ASF) under one or more
-  ~ contributor license agreements.  See the NOTICE file distributed with
-  ~ this work for additional information regarding copyright ownership.
-  ~ The ASF licenses this file to You under the Apache License, Version 2.0
-  ~ (the "License"); you may not use this file except in compliance with
-  ~ the License.  You may obtain a copy of the License at
-  ~
-  ~    http://www.apache.org/licenses/LICENSE-2.0
-  ~
-  ~ Unless required by applicable law or agreed to in writing, software
-  ~ distributed under the License is distributed on an "AS IS" BASIS,
-  ~ WITHOUT WARRANTIES OR CONDITIONS OF ANY KIND, either express or implied.
-  ~ See the License for the specific language governing permissions and
-  ~ limitations under the License.
-  -->
-
-<project xmlns="http://maven.apache.org/POM/4.0.0" xmlns:xsi="http://www.w3.org/2001/XMLSchema-instance" xsi:schemaLocation="http://maven.apache.org/POM/4.0.0 http://maven.apache.org/xsd/maven-4.0.0.xsd">
-  <modelVersion>4.0.0</modelVersion>
-  <parent>
-    <groupId>com.tencent.angel</groupId>
-    <artifactId>sona</artifactId>
-<<<<<<< HEAD
-    <version>0.1.1</version>
-=======
-    <version>0.1.0</version>
->>>>>>> d4d3742f
-    <relativePath>../pom.xml</relativePath>
-  </parent>
-
-  <artifactId>angelml</artifactId>
-  <packaging>jar</packaging>
-
-  <dependencies>
-    <dependency>
-      <groupId>org.apache.spark</groupId>
-      <artifactId>spark-mllib_2.11</artifactId>
-      <version>${spark.version}</version>
-    </dependency>
-    <dependency>
-      <groupId>it.unimi.dsi</groupId>
-      <artifactId>fastutil</artifactId>
-      <version>7.1.0</version>
-    </dependency>
-    <dependency>
-      <groupId>org.apache.spark.angel</groupId>
-      <artifactId>core</artifactId>
-      <version>${project.parent.version}</version>
-      <exclusions>
-        <exclusion>
-          <groupId>org.json4s</groupId>
-          <artifactId>*</artifactId>
-        </exclusion>
-        <exclusion>
-          <groupId>io.netty</groupId>
-          <artifactId>*</artifactId>
-        </exclusion>
-      </exclusions>
-    </dependency>
-    <dependency>
-      <groupId>com.tencent.angel</groupId>
-      <artifactId>angel-format</artifactId>
-      <version>0.1.1</version>
-      <exclusions>
-        <exclusion>
-          <groupId>org.json4s</groupId>
-          <artifactId>*</artifactId>
-        </exclusion>
-        <exclusion>
-          <groupId>io.netty</groupId>
-          <artifactId>*</artifactId>
-        </exclusion>
-        <exclusion>
-          <groupId>org.apache.hadoop</groupId>
-          <artifactId>hadoop-common</artifactId>
-        </exclusion>
-      </exclusions>
-    </dependency>
-    <dependency>
-      <groupId>com.tencent.angel</groupId>
-      <artifactId>angel-mlcore</artifactId>
-      <version>0.1.1</version>
-      <exclusions>
-        <exclusion>
-          <groupId>org.json4s</groupId>
-          <artifactId>*</artifactId>
-        </exclusion>
-        <exclusion>
-          <groupId>io.netty</groupId>
-          <artifactId>*</artifactId>
-        </exclusion>
-      </exclusions>
-    </dependency>
-    <dependency>
-      <groupId>com.tencent.angel</groupId>
-      <artifactId>angel-automl</artifactId>
-      <version>0.1.0</version>
-    </dependency>
-    <dependency>
-      <groupId>com.tencent.angel</groupId>
-      <artifactId>angel-ps-core</artifactId>
-      <version>${angel.version}</version>
-      <exclusions>
-        <exclusion>
-          <groupId>org.json4s</groupId>
-          <artifactId>*</artifactId>
-        </exclusion>
-        <exclusion>
-          <groupId>io.netty</groupId>
-          <artifactId>*</artifactId>
-        </exclusion>
-        <exclusion>
-          <artifactId>spark-mllib_2.11</artifactId>
-          <groupId>org.apache.spark</groupId>
-        </exclusion>
-        <exclusion>
-          <artifactId>spark-core_2.11</artifactId>
-          <groupId>org.apache.spark</groupId>
-        </exclusion>
-      </exclusions>
-    </dependency>
-    <dependency>
-      <groupId>com.tencent.angel</groupId>
-      <artifactId>angel-ps-psf</artifactId>
-      <version>${angel.version}</version>
-      <exclusions>
-        <exclusion>
-          <groupId>org.apache.spark</groupId>
-          <artifactId>spark-core_2.11</artifactId>
-        </exclusion>
-        <exclusion>
-          <groupId>org.apache.spark</groupId>
-          <artifactId>spark-mllib_2.11</artifactId>
-        </exclusion>
-        <exclusion>
-          <groupId>org.json4s</groupId>
-          <artifactId>*</artifactId>
-        </exclusion>
-        <exclusion>
-          <groupId>io.netty</groupId>
-          <artifactId>*</artifactId>
-        </exclusion>
-      </exclusions>
-    </dependency>
-    <dependency>
-      <groupId>com.tencent.angel</groupId>
-      <artifactId>angel-ps-mllib</artifactId>
-      <version>${angel.version}</version>
-      <exclusions>
-        <exclusion>
-          <groupId>org.apache.spark</groupId>
-          <artifactId>spark-core_2.11</artifactId>
-        </exclusion>
-        <exclusion>
-          <groupId>org.apache.spark</groupId>
-          <artifactId>spark-mllib_2.11</artifactId>
-        </exclusion>
-        <exclusion>
-          <groupId>org.json4s</groupId>
-          <artifactId>*</artifactId>
-        </exclusion>
-        <exclusion>
-          <groupId>io.netty</groupId>
-          <artifactId>*</artifactId>
-        </exclusion>
-      </exclusions>
-    </dependency>
-    <dependency>
-      <groupId>com.tencent.angel</groupId>
-      <artifactId>angel-ps-graph</artifactId>
-      <version>${angel.version}</version>
-      <exclusions>
-        <exclusion>
-          <groupId>org.apache.spark</groupId>
-          <artifactId>spark-core_2.11</artifactId>
-        </exclusion>
-        <exclusion>
-          <groupId>org.apache.spark</groupId>
-          <artifactId>spark-mllib_2.11</artifactId>
-        </exclusion>
-        <exclusion>
-          <groupId>org.json4s</groupId>
-          <artifactId>*</artifactId>
-        </exclusion>
-        <exclusion>
-          <groupId>io.netty</groupId>
-          <artifactId>*</artifactId>
-        </exclusion>
-      </exclusions>
-    </dependency>
-    <dependency>
-      <groupId>org.scalanlp</groupId>
-      <artifactId>breeze_${scala.binary.version}</artifactId>
-      <version>${breeze.version}</version>
-      <exclusions>
-        <!-- This is included as a compile-scoped dependency by jtransforms, which is
-             a dependency of breeze. -->
-        <exclusion>
-          <groupId>junit</groupId>
-          <artifactId>junit</artifactId>
-        </exclusion>
-        <exclusion>
-          <groupId>org.apache.commons</groupId>
-          <artifactId>commons-math3</artifactId>
-        </exclusion>
-      </exclusions>
-    </dependency>
-    <dependency>
-      <groupId>org.scalanlp</groupId>
-      <artifactId>breeze-viz_${scala.binary.version}</artifactId>
-      <version>${breeze.version}</version>
-    </dependency>
-    <dependency>
-      <groupId>org.jpmml</groupId>
-      <artifactId>pmml-model</artifactId>
-      <version>1.2.15</version>
-      <scope>provided</scope>
-      <exclusions>
-        <exclusion>
-          <groupId>org.jpmml</groupId>
-          <artifactId>pmml-agent</artifactId>
-        </exclusion>
-      </exclusions>
-    </dependency>
-  </dependencies>
-
-
-</project>
+<?xml version="1.0" encoding="UTF-8"?>
+<!--
+  ~ Licensed to the Apache Software Foundation (ASF) under one or more
+  ~ contributor license agreements.  See the NOTICE file distributed with
+  ~ this work for additional information regarding copyright ownership.
+  ~ The ASF licenses this file to You under the Apache License, Version 2.0
+  ~ (the "License"); you may not use this file except in compliance with
+  ~ the License.  You may obtain a copy of the License at
+  ~
+  ~    http://www.apache.org/licenses/LICENSE-2.0
+  ~
+  ~ Unless required by applicable law or agreed to in writing, software
+  ~ distributed under the License is distributed on an "AS IS" BASIS,
+  ~ WITHOUT WARRANTIES OR CONDITIONS OF ANY KIND, either express or implied.
+  ~ See the License for the specific language governing permissions and
+  ~ limitations under the License.
+  -->
+
+<project xmlns="http://maven.apache.org/POM/4.0.0" xmlns:xsi="http://www.w3.org/2001/XMLSchema-instance" xsi:schemaLocation="http://maven.apache.org/POM/4.0.0 http://maven.apache.org/xsd/maven-4.0.0.xsd">
+  <modelVersion>4.0.0</modelVersion>
+  <parent>
+    <groupId>com.tencent.angel</groupId>
+    <artifactId>sona</artifactId>
+    <version>0.1.1</version>
+    <relativePath>../pom.xml</relativePath>
+  </parent>
+
+  <artifactId>angelml</artifactId>
+  <packaging>jar</packaging>
+
+  <dependencies>
+    <dependency>
+      <groupId>org.apache.spark</groupId>
+      <artifactId>spark-mllib_2.11</artifactId>
+      <version>${spark.version}</version>
+    </dependency>
+    <dependency>
+      <groupId>it.unimi.dsi</groupId>
+      <artifactId>fastutil</artifactId>
+      <version>7.1.0</version>
+    </dependency>
+    <dependency>
+      <groupId>com.tencent.angel</groupId>
+      <artifactId>core</artifactId>
+      <version>${project.parent.version}</version>
+      <exclusions>
+        <exclusion>
+          <groupId>org.json4s</groupId>
+          <artifactId>*</artifactId>
+        </exclusion>
+        <exclusion>
+          <groupId>io.netty</groupId>
+          <artifactId>*</artifactId>
+        </exclusion>
+      </exclusions>
+    </dependency>
+    <dependency>
+      <groupId>com.tencent.angel</groupId>
+      <artifactId>angel-format</artifactId>
+      <version>0.1.1</version>
+      <exclusions>
+        <exclusion>
+          <groupId>org.json4s</groupId>
+          <artifactId>*</artifactId>
+        </exclusion>
+        <exclusion>
+          <groupId>io.netty</groupId>
+          <artifactId>*</artifactId>
+        </exclusion>
+        <exclusion>
+          <groupId>org.apache.hadoop</groupId>
+          <artifactId>hadoop-common</artifactId>
+        </exclusion>
+      </exclusions>
+    </dependency>
+    <dependency>
+      <groupId>com.tencent.angel</groupId>
+      <artifactId>angel-mlcore</artifactId>
+      <version>0.1.1</version>
+      <exclusions>
+        <exclusion>
+          <groupId>org.json4s</groupId>
+          <artifactId>*</artifactId>
+        </exclusion>
+        <exclusion>
+          <groupId>io.netty</groupId>
+          <artifactId>*</artifactId>
+        </exclusion>
+      </exclusions>
+    </dependency>
+    <dependency>
+      <groupId>com.tencent.angel</groupId>
+      <artifactId>angel-automl</artifactId>
+      <version>0.1.0</version>
+    </dependency>
+    <dependency>
+      <groupId>com.tencent.angel</groupId>
+      <artifactId>angel-ps-core</artifactId>
+      <version>${angel.version}</version>
+      <exclusions>
+        <exclusion>
+          <groupId>org.json4s</groupId>
+          <artifactId>*</artifactId>
+        </exclusion>
+        <exclusion>
+          <groupId>io.netty</groupId>
+          <artifactId>*</artifactId>
+        </exclusion>
+        <exclusion>
+          <artifactId>spark-mllib_2.11</artifactId>
+          <groupId>org.apache.spark</groupId>
+        </exclusion>
+        <exclusion>
+          <artifactId>spark-core_2.11</artifactId>
+          <groupId>org.apache.spark</groupId>
+        </exclusion>
+      </exclusions>
+    </dependency>
+    <dependency>
+      <groupId>com.tencent.angel</groupId>
+      <artifactId>angel-ps-psf</artifactId>
+      <version>${angel.version}</version>
+      <exclusions>
+        <exclusion>
+          <groupId>org.apache.spark</groupId>
+          <artifactId>spark-core_2.11</artifactId>
+        </exclusion>
+        <exclusion>
+          <groupId>org.apache.spark</groupId>
+          <artifactId>spark-mllib_2.11</artifactId>
+        </exclusion>
+        <exclusion>
+          <groupId>org.json4s</groupId>
+          <artifactId>*</artifactId>
+        </exclusion>
+        <exclusion>
+          <groupId>io.netty</groupId>
+          <artifactId>*</artifactId>
+        </exclusion>
+      </exclusions>
+    </dependency>
+    <dependency>
+      <groupId>com.tencent.angel</groupId>
+      <artifactId>angel-ps-mllib</artifactId>
+      <version>${angel.version}</version>
+      <exclusions>
+        <exclusion>
+          <groupId>org.apache.spark</groupId>
+          <artifactId>spark-core_2.11</artifactId>
+        </exclusion>
+        <exclusion>
+          <groupId>org.apache.spark</groupId>
+          <artifactId>spark-mllib_2.11</artifactId>
+        </exclusion>
+        <exclusion>
+          <groupId>org.json4s</groupId>
+          <artifactId>*</artifactId>
+        </exclusion>
+        <exclusion>
+          <groupId>io.netty</groupId>
+          <artifactId>*</artifactId>
+        </exclusion>
+      </exclusions>
+    </dependency>
+    <dependency>
+      <groupId>com.tencent.angel</groupId>
+      <artifactId>angel-ps-graph</artifactId>
+      <version>${angel.version}</version>
+      <exclusions>
+        <exclusion>
+          <groupId>org.apache.spark</groupId>
+          <artifactId>spark-core_2.11</artifactId>
+        </exclusion>
+        <exclusion>
+          <groupId>org.apache.spark</groupId>
+          <artifactId>spark-mllib_2.11</artifactId>
+        </exclusion>
+        <exclusion>
+          <groupId>org.json4s</groupId>
+          <artifactId>*</artifactId>
+        </exclusion>
+        <exclusion>
+          <groupId>io.netty</groupId>
+          <artifactId>*</artifactId>
+        </exclusion>
+      </exclusions>
+    </dependency>
+    <dependency>
+      <groupId>org.scalanlp</groupId>
+      <artifactId>breeze_${scala.binary.version}</artifactId>
+      <version>${breeze.version}</version>
+      <exclusions>
+        <!-- This is included as a compile-scoped dependency by jtransforms, which is
+             a dependency of breeze. -->
+        <exclusion>
+          <groupId>junit</groupId>
+          <artifactId>junit</artifactId>
+        </exclusion>
+        <exclusion>
+          <groupId>org.apache.commons</groupId>
+          <artifactId>commons-math3</artifactId>
+        </exclusion>
+      </exclusions>
+    </dependency>
+    <dependency>
+      <groupId>org.scalanlp</groupId>
+      <artifactId>breeze-viz_${scala.binary.version}</artifactId>
+      <version>${breeze.version}</version>
+    </dependency>
+    <dependency>
+      <groupId>org.jpmml</groupId>
+      <artifactId>pmml-model</artifactId>
+      <version>1.2.15</version>
+      <scope>provided</scope>
+      <exclusions>
+        <exclusion>
+          <groupId>org.jpmml</groupId>
+          <artifactId>pmml-agent</artifactId>
+        </exclusion>
+      </exclusions>
+    </dependency>
+  </dependencies>
+
+
+</project>