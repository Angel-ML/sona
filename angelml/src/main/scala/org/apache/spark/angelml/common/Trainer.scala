<<<<<<< HEAD
package org.apache.spark.angelml.common


import com.tencent.angel.mlcore.conf.{MLCoreConf, SharedConf}
import com.tencent.angel.ml.math2.utils.LabeledData
import com.tencent.angel.sona.core.ExecutorContext
import com.tencent.angel.sona.util.ConfUtils
import org.apache.spark.angelml.evaluation.TrainingStat
import org.apache.spark.angelml.evaluation.training._
import org.apache.spark.broadcast.Broadcast

class Trainer(bcValue: Broadcast[ExecutorContext], epoch: Int, bcConf: Broadcast[SharedConf]) extends Serializable {
  @transient private lazy val executorContext: ExecutorContext = {
    bcValue.value
  }

  def trainOneBatch(data: Array[LabeledData]): TrainingStat = {

    val localRunStat: TrainingStat = executorContext.conf.get(ConfUtils.ALGO_TYPE) match {
      case "class" =>
        new ClassificationTrainingStat(executorContext.conf.getInt(MLCoreConf.ML_NUM_CLASS))
      case "regression" =>
        new RegressionTrainingStat()
      case "clustering" =>
        new ClusteringTrainingStat()
    }

    val localModel = executorContext.borrowModel(bcConf.value) // those code executor on task

    val graph = localModel.graph

    graph.feedData(data)
    localRunStat.setNumSamples(data.length)
    // note: this step is synchronized
    val pullStart = System.currentTimeMillis()
    if (executorContext.conf.getBoolean(MLCoreConf.ML_IS_DATA_SPARSE)) {
      localModel.pullParams(epoch, graph.placeHolder.getIndices)
    } else {
      localModel.pullParams(epoch)
    }
    val pullFinished = System.currentTimeMillis()
    localRunStat.setPullTime(pullFinished - pullStart)

    val forwardStart = System.currentTimeMillis()
    val avgLoss = graph.calForward()
    graph.predict().foreach { pres => localRunStat.add(pres) }
    localRunStat.setAvgLoss(avgLoss)
    val forwardFinished = System.currentTimeMillis()
    localRunStat.setForwardTime(forwardFinished - forwardStart)

    val backwardStart = System.currentTimeMillis()
    graph.calBackward()
    val backwardFinished = System.currentTimeMillis()
    localRunStat.setBackwardTime(backwardFinished - backwardStart)

    // note: this step is asynchronous
    val pushStart = System.currentTimeMillis()
    localModel.pushGradient(0.1)
    val pushFinished = System.currentTimeMillis()
    localRunStat.setPushTime(pushFinished - pushStart)

    executorContext.returnModel(localModel)

    localRunStat
  }
}
=======
package org.apache.spark.angelml.common

import com.tencent.angel.mlcore.conf.{MLCoreConf, SharedConf}
import com.tencent.angel.ml.math2.utils.LabeledData
import com.tencent.angel.psagent.PSAgentContext
import com.tencent.angel.sona.core.ExecutorContext
import com.tencent.angel.sona.util.ConfUtils
import org.apache.spark.angelml.evaluation.TrainingStat
import org.apache.spark.angelml.evaluation.training.{ClassificationTrainingStat, ClusteringTrainingStat, RegressionTrainingStat}
import org.apache.spark.broadcast.Broadcast

class Trainer(bcValue: Broadcast[ExecutorContext], epoch: Int, bcConf: Broadcast[SharedConf]) extends Serializable {
  @transient private lazy val executorContext: ExecutorContext = {
    bcValue.value
  }

  def trainOneBatch(data: Array[LabeledData]): TrainingStat = {
    val localRunStat: TrainingStat = executorContext.conf.get(ConfUtils.ALGO_TYPE) match {
      case "class" =>
//        new ClassificationTrainingStat(executorContext.conf.getInt(MLCoreConf.ML_NUM_CLASS))
        new ClassificationTrainingStat(bcConf.value.getInt(MLCoreConf.ML_NUM_CLASS))
      case "regression" =>
        new RegressionTrainingStat()
      case "clustering" =>
        new ClusteringTrainingStat()
    }

    val localModel = executorContext.borrowModel(bcConf.value) // those code executor on task

    val graph = localModel.graph

    graph.feedData(data)
    localRunStat.setNumSamples(data.length)
    // note: this step is synchronized
    val pullStart = System.currentTimeMillis()
//    if (executorContext.conf.getBoolean(MLCoreConf.ML_IS_DATA_SPARSE)) {
    if (bcConf.value.getBoolean(MLCoreConf.ML_IS_DATA_SPARSE)) {
      localModel.pullParams(epoch, graph.placeHolder.getIndices)
    } else {
      localModel.pullParams(epoch)
    }
    val pullFinished = System.currentTimeMillis()
    localRunStat.setPullTime(pullFinished - pullStart)

    val forwardStart = System.currentTimeMillis()
    val avgLoss = graph.calForward()
    graph.predict().foreach { pres => localRunStat.add(pres) }
    localRunStat.setAvgLoss(avgLoss)
    val forwardFinished = System.currentTimeMillis()
    localRunStat.setForwardTime(forwardFinished - forwardStart)

    val backwardStart = System.currentTimeMillis()
    graph.calBackward()
    val backwardFinished = System.currentTimeMillis()
    localRunStat.setBackwardTime(backwardFinished - backwardStart)

    // note: this step is asynchronous
    val pushStart = System.currentTimeMillis()
    localModel.pushGradient(0.1)
    val pushFinished = System.currentTimeMillis()
    localRunStat.setPushTime(pushFinished - pushStart)

    executorContext.returnModel(localModel)

    localRunStat
  }
}
>>>>>>> 54652a74
<|MERGE_RESOLUTION|>--- conflicted
+++ resolved
@@ -1,76 +1,7 @@
-<<<<<<< HEAD
-package org.apache.spark.angelml.common
-
-
-import com.tencent.angel.mlcore.conf.{MLCoreConf, SharedConf}
-import com.tencent.angel.ml.math2.utils.LabeledData
-import com.tencent.angel.sona.core.ExecutorContext
-import com.tencent.angel.sona.util.ConfUtils
-import org.apache.spark.angelml.evaluation.TrainingStat
-import org.apache.spark.angelml.evaluation.training._
-import org.apache.spark.broadcast.Broadcast
-
-class Trainer(bcValue: Broadcast[ExecutorContext], epoch: Int, bcConf: Broadcast[SharedConf]) extends Serializable {
-  @transient private lazy val executorContext: ExecutorContext = {
-    bcValue.value
-  }
-
-  def trainOneBatch(data: Array[LabeledData]): TrainingStat = {
-
-    val localRunStat: TrainingStat = executorContext.conf.get(ConfUtils.ALGO_TYPE) match {
-      case "class" =>
-        new ClassificationTrainingStat(executorContext.conf.getInt(MLCoreConf.ML_NUM_CLASS))
-      case "regression" =>
-        new RegressionTrainingStat()
-      case "clustering" =>
-        new ClusteringTrainingStat()
-    }
-
-    val localModel = executorContext.borrowModel(bcConf.value) // those code executor on task
-
-    val graph = localModel.graph
-
-    graph.feedData(data)
-    localRunStat.setNumSamples(data.length)
-    // note: this step is synchronized
-    val pullStart = System.currentTimeMillis()
-    if (executorContext.conf.getBoolean(MLCoreConf.ML_IS_DATA_SPARSE)) {
-      localModel.pullParams(epoch, graph.placeHolder.getIndices)
-    } else {
-      localModel.pullParams(epoch)
-    }
-    val pullFinished = System.currentTimeMillis()
-    localRunStat.setPullTime(pullFinished - pullStart)
-
-    val forwardStart = System.currentTimeMillis()
-    val avgLoss = graph.calForward()
-    graph.predict().foreach { pres => localRunStat.add(pres) }
-    localRunStat.setAvgLoss(avgLoss)
-    val forwardFinished = System.currentTimeMillis()
-    localRunStat.setForwardTime(forwardFinished - forwardStart)
-
-    val backwardStart = System.currentTimeMillis()
-    graph.calBackward()
-    val backwardFinished = System.currentTimeMillis()
-    localRunStat.setBackwardTime(backwardFinished - backwardStart)
-
-    // note: this step is asynchronous
-    val pushStart = System.currentTimeMillis()
-    localModel.pushGradient(0.1)
-    val pushFinished = System.currentTimeMillis()
-    localRunStat.setPushTime(pushFinished - pushStart)
-
-    executorContext.returnModel(localModel)
-
-    localRunStat
-  }
-}
-=======
 package org.apache.spark.angelml.common
 
 import com.tencent.angel.mlcore.conf.{MLCoreConf, SharedConf}
 import com.tencent.angel.ml.math2.utils.LabeledData
-import com.tencent.angel.psagent.PSAgentContext
 import com.tencent.angel.sona.core.ExecutorContext
 import com.tencent.angel.sona.util.ConfUtils
 import org.apache.spark.angelml.evaluation.TrainingStat
@@ -101,7 +32,6 @@
     localRunStat.setNumSamples(data.length)
     // note: this step is synchronized
     val pullStart = System.currentTimeMillis()
-//    if (executorContext.conf.getBoolean(MLCoreConf.ML_IS_DATA_SPARSE)) {
     if (bcConf.value.getBoolean(MLCoreConf.ML_IS_DATA_SPARSE)) {
       localModel.pullParams(epoch, graph.placeHolder.getIndices)
     } else {
@@ -132,5 +62,4 @@
 
     localRunStat
   }
-}
->>>>>>> 54652a74
+}