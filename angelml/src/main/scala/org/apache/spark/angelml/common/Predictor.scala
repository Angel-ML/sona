package org.apache.spark.angelml.common

<<<<<<< HEAD
import com.tencent.angel.mlcore.conf.{MLCoreConf, SharedConf}
import com.tencent.angel.mlcore.data.DataBlock
import com.tencent.angel.ml.math2.utils.LabeledData
=======
import com.tencent.angel.ml.core.conf.{MLCoreConf, SharedConf}
import com.tencent.angel.ml.core.data.DataBlock
import com.tencent.angel.ml.core.local.data.LocalMemoryDataBlock
import com.tencent.angel.ml.servingmath2.utils.LabeledData
>>>>>>> 537507ff
import org.apache.spark.broadcast.Broadcast
import org.apache.spark.angelml.linalg.{Vector, Vectors}
import org.apache.spark.angelml.common.MathImplicits._
import com.tencent.angel.sona.core.ExecutorContext
import com.tencent.angel.sona.data.LocalMemoryDataBlock
import com.tencent.angel.sona.ml.AngeGraphModel
import org.apache.spark.sql.types.{DoubleType, StructField, StructType}
import org.apache.spark.sql.{Row, SPKSQLUtils}

import scala.collection.mutable.ListBuffer

class Predictor(bcValue: Broadcast[ExecutorContext],
                featIdx: Int, predictionCol: String, probabilityCol: String,
                bcConf: Broadcast[SharedConf]) extends Serializable {

  @transient private lazy val executorContext: ExecutorContext = {
    bcValue.value
  }

  @transient private lazy implicit val dim: Long = {
    executorContext.conf.getLong(MLCoreConf.ML_FEATURE_INDEX_RANGE)
  }

  @transient private lazy val appendedSchema: StructType = if (probabilityCol.nonEmpty) {
    new StructType(Array[StructField](StructField(probabilityCol, DoubleType),
      StructField(predictionCol, DoubleType)))
  } else {
    new StructType(Array[StructField](StructField(predictionCol, DoubleType)))
  }

  def predictRDD(data: Iterator[Row]): Iterator[Row] = {
    val localModel = executorContext.borrowModel(bcConf.value)
    val batchSize = 1024
    val storage = new LocalMemoryDataBlock(batchSize, batchSize * 1024 * 1024)

    var count = 0
    val cachedRows: Array[Row] = new Array[Row](batchSize)
    val result: ListBuffer[Row] = ListBuffer[Row]()
    data.foreach {
      case row if count != 0 && count % batchSize == 0 =>
        predictInternal(localModel, storage, cachedRows, result)

        storage.clean()
        storage.put(new LabeledData(row.get(featIdx).asInstanceOf[Vector], 0.0))
        cachedRows(count % batchSize) = row
        count += 1
      case row =>
        storage.put(new LabeledData(row.get(featIdx).asInstanceOf[Vector], 0.0))
        cachedRows(count % batchSize) = row
        count += 1
    }

    predictInternal(localModel, storage, cachedRows, result)

    executorContext.returnModel(localModel)

    result.toIterator
  }

  private def predictInternal(model: AngeGraphModel,
                              storage: DataBlock[LabeledData],
                              cachedRows: Array[Row],
                              result: ListBuffer[Row]): Unit = {
    val predicted = model.predict(storage)

    if (appendedSchema.length == 1) {
      predicted.zipWithIndex.foreach {
        case (res, idx) =>
          result.append(SPKSQLUtils.append(cachedRows(idx), appendedSchema, res.pred))
      }
    } else {
      predicted.zipWithIndex.foreach {
        case (res, idx) =>
          result.append(SPKSQLUtils.append(cachedRows(idx), appendedSchema, res.proba, res.predLabel))
      }
    }

  }

  def predictRaw(features: Vector): Vector = {
    val localModel = executorContext.borrowModel(bcConf.value)

    val res = localModel.predict(new LabeledData(features, 0.0))

    executorContext.returnModel(localModel)
    Vectors.dense(res.pred, -res.pred)
  }
}
<|MERGE_RESOLUTION|>--- conflicted
+++ resolved
@@ -1,100 +1,94 @@
-package org.apache.spark.angelml.common
-
-<<<<<<< HEAD
-import com.tencent.angel.mlcore.conf.{MLCoreConf, SharedConf}
-import com.tencent.angel.mlcore.data.DataBlock
-import com.tencent.angel.ml.math2.utils.LabeledData
-=======
-import com.tencent.angel.ml.core.conf.{MLCoreConf, SharedConf}
-import com.tencent.angel.ml.core.data.DataBlock
-import com.tencent.angel.ml.core.local.data.LocalMemoryDataBlock
-import com.tencent.angel.ml.servingmath2.utils.LabeledData
->>>>>>> 537507ff
-import org.apache.spark.broadcast.Broadcast
-import org.apache.spark.angelml.linalg.{Vector, Vectors}
-import org.apache.spark.angelml.common.MathImplicits._
-import com.tencent.angel.sona.core.ExecutorContext
-import com.tencent.angel.sona.data.LocalMemoryDataBlock
-import com.tencent.angel.sona.ml.AngeGraphModel
-import org.apache.spark.sql.types.{DoubleType, StructField, StructType}
-import org.apache.spark.sql.{Row, SPKSQLUtils}
-
-import scala.collection.mutable.ListBuffer
-
-class Predictor(bcValue: Broadcast[ExecutorContext],
-                featIdx: Int, predictionCol: String, probabilityCol: String,
-                bcConf: Broadcast[SharedConf]) extends Serializable {
-
-  @transient private lazy val executorContext: ExecutorContext = {
-    bcValue.value
-  }
-
-  @transient private lazy implicit val dim: Long = {
-    executorContext.conf.getLong(MLCoreConf.ML_FEATURE_INDEX_RANGE)
-  }
-
-  @transient private lazy val appendedSchema: StructType = if (probabilityCol.nonEmpty) {
-    new StructType(Array[StructField](StructField(probabilityCol, DoubleType),
-      StructField(predictionCol, DoubleType)))
-  } else {
-    new StructType(Array[StructField](StructField(predictionCol, DoubleType)))
-  }
-
-  def predictRDD(data: Iterator[Row]): Iterator[Row] = {
-    val localModel = executorContext.borrowModel(bcConf.value)
-    val batchSize = 1024
-    val storage = new LocalMemoryDataBlock(batchSize, batchSize * 1024 * 1024)
-
-    var count = 0
-    val cachedRows: Array[Row] = new Array[Row](batchSize)
-    val result: ListBuffer[Row] = ListBuffer[Row]()
-    data.foreach {
-      case row if count != 0 && count % batchSize == 0 =>
-        predictInternal(localModel, storage, cachedRows, result)
-
-        storage.clean()
-        storage.put(new LabeledData(row.get(featIdx).asInstanceOf[Vector], 0.0))
-        cachedRows(count % batchSize) = row
-        count += 1
-      case row =>
-        storage.put(new LabeledData(row.get(featIdx).asInstanceOf[Vector], 0.0))
-        cachedRows(count % batchSize) = row
-        count += 1
-    }
-
-    predictInternal(localModel, storage, cachedRows, result)
-
-    executorContext.returnModel(localModel)
-
-    result.toIterator
-  }
-
-  private def predictInternal(model: AngeGraphModel,
-                              storage: DataBlock[LabeledData],
-                              cachedRows: Array[Row],
-                              result: ListBuffer[Row]): Unit = {
-    val predicted = model.predict(storage)
-
-    if (appendedSchema.length == 1) {
-      predicted.zipWithIndex.foreach {
-        case (res, idx) =>
-          result.append(SPKSQLUtils.append(cachedRows(idx), appendedSchema, res.pred))
-      }
-    } else {
-      predicted.zipWithIndex.foreach {
-        case (res, idx) =>
-          result.append(SPKSQLUtils.append(cachedRows(idx), appendedSchema, res.proba, res.predLabel))
-      }
-    }
-
-  }
-
-  def predictRaw(features: Vector): Vector = {
-    val localModel = executorContext.borrowModel(bcConf.value)
-
-    val res = localModel.predict(new LabeledData(features, 0.0))
-
-    executorContext.returnModel(localModel)
-    Vectors.dense(res.pred, -res.pred)
-  }
-}
+package org.apache.spark.angelml.common
+
+
+import com.tencent.angel.mlcore.conf.{MLCoreConf, SharedConf}
+import com.tencent.angel.mlcore.data.DataBlock
+import com.tencent.angel.ml.math2.utils.LabeledData
+import org.apache.spark.broadcast.Broadcast
+import org.apache.spark.angelml.linalg.{Vector, Vectors}
+import org.apache.spark.angelml.common.MathImplicits._
+import com.tencent.angel.sona.core.ExecutorContext
+import com.tencent.angel.sona.data.LocalMemoryDataBlock
+import com.tencent.angel.sona.ml.AngeGraphModel
+import org.apache.spark.sql.types.{DoubleType, StructField, StructType}
+import org.apache.spark.sql.{Row, SPKSQLUtils}
+
+import scala.collection.mutable.ListBuffer
+
+class Predictor(bcValue: Broadcast[ExecutorContext],
+                featIdx: Int, predictionCol: String, probabilityCol: String,
+                bcConf: Broadcast[SharedConf]) extends Serializable {
+
+  @transient private lazy val executorContext: ExecutorContext = {
+    bcValue.value
+  }
+
+  @transient private lazy implicit val dim: Long = {
+    executorContext.conf.getLong(MLCoreConf.ML_FEATURE_INDEX_RANGE)
+  }
+
+  @transient private lazy val appendedSchema: StructType = if (probabilityCol.nonEmpty) {
+    new StructType(Array[StructField](StructField(probabilityCol, DoubleType),
+      StructField(predictionCol, DoubleType)))
+  } else {
+    new StructType(Array[StructField](StructField(predictionCol, DoubleType)))
+  }
+
+  def predictRDD(data: Iterator[Row]): Iterator[Row] = {
+    val localModel = executorContext.borrowModel(bcConf.value)
+    val batchSize = 1024
+    val storage = new LocalMemoryDataBlock(batchSize, batchSize * 1024 * 1024)
+
+    var count = 0
+    val cachedRows: Array[Row] = new Array[Row](batchSize)
+    val result: ListBuffer[Row] = ListBuffer[Row]()
+    data.foreach {
+      case row if count != 0 && count % batchSize == 0 =>
+        predictInternal(localModel, storage, cachedRows, result)
+
+        storage.clean()
+        storage.put(new LabeledData(row.get(featIdx).asInstanceOf[Vector], 0.0))
+        cachedRows(count % batchSize) = row
+        count += 1
+      case row =>
+        storage.put(new LabeledData(row.get(featIdx).asInstanceOf[Vector], 0.0))
+        cachedRows(count % batchSize) = row
+        count += 1
+    }
+
+    predictInternal(localModel, storage, cachedRows, result)
+
+    executorContext.returnModel(localModel)
+
+    result.toIterator
+  }
+
+  private def predictInternal(model: AngeGraphModel,
+                              storage: DataBlock[LabeledData],
+                              cachedRows: Array[Row],
+                              result: ListBuffer[Row]): Unit = {
+    val predicted = model.predict(storage)
+
+    if (appendedSchema.length == 1) {
+      predicted.zipWithIndex.foreach {
+        case (res, idx) =>
+          result.append(SPKSQLUtils.append(cachedRows(idx), appendedSchema, res.pred))
+      }
+    } else {
+      predicted.zipWithIndex.foreach {
+        case (res, idx) =>
+          result.append(SPKSQLUtils.append(cachedRows(idx), appendedSchema, res.proba, res.predLabel))
+      }
+    }
+
+  }
+
+  def predictRaw(features: Vector): Vector = {
+    val localModel = executorContext.borrowModel(bcConf.value)
+
+    val res = localModel.predict(new LabeledData(features, 0.0))
+
+    executorContext.returnModel(localModel)
+    Vectors.dense(res.pred, -res.pred)
+  }
+}