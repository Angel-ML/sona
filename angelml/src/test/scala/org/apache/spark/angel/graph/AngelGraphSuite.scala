--- conflicted
+++ resolved
@@ -1,192 +1,135 @@
-/*
- * Tencent is pleased to support the open source community by making Angel available.
- *
- * Copyright (C) 2017-2018 THL A29 Limited, a Tencent company. All rights reserved.
- *
- * Licensed under the Apache License, Version 2.0 (the "License"); you may not use this file except in
- * compliance with the License. You may obtain a copy of the License at
- *
- * https://opensource.org/licenses/Apache-2.0
- *
- * Unless required by applicable law or agreed to in writing, software distributed under the License
- * is distributed on an "AS IS" BASIS, WITHOUT WARRANTIES OR CONDITIONS OF ANY KIND, either express
- * or implied. See the License for the specific language governing permissions and limitations under
- * the License.
- *
- */
-
-package org.apache.spark.angel.graph
-
-<<<<<<< HEAD
-=======
-
->>>>>>> c3d2e974
-import org.apache.spark.angel.graph.kcore.KCore
-import org.apache.spark.angel.graph.louvain.Louvain
-<<<<<<< HEAD
-import org.apache.spark.angel.graph.utils.{Features, GraphIO}
-import org.apache.spark.angel.graph.word2vec.{Word2Vec, Word2VecModel}
-import org.apache.spark.rdd.RDD
-import org.apache.spark.sql.types._
-import org.apache.spark.sql.{DataFrame, DataFrameReader, Row, SparkSession}
-=======
-import org.apache.spark.angel.graph.utils.GraphIO
-import org.apache.spark.rdd.RDD
-import org.apache.spark.sql.types.{IntegerType, StructField, StructType}
-import org.apache.spark.sql.{DataFrame, Row, SparkSession}
-
->>>>>>> c3d2e974
-import org.apache.spark.storage.StorageLevel
-import org.apache.spark.{SparkConf, SparkContext, SparkFunSuite}
-
-import scala.util.Random
-
-
-class AngelGraphSuite extends SparkFunSuite {
-  private var spark: SparkSession = _
-  private var sparkConf: SparkConf = _
-  private var sc: SparkContext = _
-  private val numPartition: Int = 2
-  private val storageLevel: StorageLevel = StorageLevel.MEMORY_ONLY
-  private var numEdge: Long = -1
-  private var maxNodeId: Long = -1
-
-  override def beforeAll(): Unit = {
-    super.beforeAll()
-    spark = SparkSession.builder()
-      .master(s"local[$numPartition]")
-      .appName("AngelGraph")
-      .getOrCreate()
-
-    sc = spark.sparkContext
-    sparkConf = spark.sparkContext.getConf
-  }
-
-  override def afterAll(): Unit = {
-    super.afterAll()
-    spark.close()
-  }
-
-  def readData(input: String, sep: String = " "): DataFrame = {
-    val rdd = sc.textFile(input).mapPartitions { iter =>
-      val r = new Random()
-      iter.map { line =>
-        val arr = line.split(sep)
-        val src = arr(0).toInt
-        val dst = arr(1).toInt
-        (r.nextInt, Row(src, dst))
-      }
-    }.repartition(numPartition).values.persist(storageLevel)
-
-    numEdge = rdd.count()
-    maxNodeId = rdd.map { case Row(src: Int, dst: Int) => math.max(src, dst) }.max().toLong + 1
-
-    val schema = StructType(Array(StructField("src", IntegerType), StructField("dst", IntegerType)))
-    val data = spark.createDataFrame(rdd, schema)
-
-    println(s"numEdge=$numEdge maxNodeId=$maxNodeId")
-
-    data
-  }
-
-  test("readData") {
-    val input = "../data/angel/bc/edge"
-    val data = readData(input)
-    data.printSchema()
-    data.show(10)
-  }
-
-  test("kcore") {
-    val input = "../data/angel/bc/edge"
-    val data = GraphIO.load(input, isWeighted = false, 0, 1, sep = " ")
-    data.printSchema()
-    data.show(10)
-
-    val kCore = new KCore()
-      .setPartitionNum(100)
-      .setStorageLevel(storageLevel)
-      .setPSPartitionNum(10)
-      .setSrcNodeIdCol("src")
-      .setDstNodeIdCol("dst")
-
-    val mapping = kCore.transform(data)
-    GraphIO.save(mapping, "trained_models/kCoreAlgo")
-  }
-
-
-  test("louvain") {
-    val input = "../data/angel/bc/edge"
-    val data = GraphIO.load(input, isWeighted = false, 0, 1, sep = " ")
-    data.printSchema()
-    data.show(10)
-    sc.setCheckpointDir("trained_models/louvainAlgo/cp")
-
-    val louvain = new Louvain()
-      .setPartitionNum(4)
-      .setStorageLevel(storageLevel)
-      .setNumFold(2)
-      .setNumOpt(5)
-      .setBatchSize(100)
-      .setDebugMode(true)
-      .setEps(0.0)
-      .setBufferSize(100000)
-      .setIsWeighted(false)
-      .setPSPartitionNum(2)
-      .setSrcNodeIdCol("src")
-      .setDstNodeIdCol("dst")
-
-    val mapping = louvain.transform(data)
-    GraphIO.save(mapping, "trained_models/louvainAlgo")
-  }
-
-  test("word2vec") {
-    val input = "./data/angel/text8/text8.split.head"
-    val data = sc.textFile(input)
-    data.cache()
-
-    //    val (corpus) = corpusStringToIntWithoutRemapping(sc.textFile(input))
-    val (corpus, _) = Features.corpusStringToInt(sc.textFile(input))
-    val docs = corpus.repartition(1)
-
-    val schema = StructType(Array(StructField("input", ArrayType(IntegerType, false))))
-
-    val df = spark.createDataFrame(docs.map{case arr:Array[Int] => Row(arr)}, schema)
-    df.show(1)
-
-    docs.cache()
-    docs.count()
-    data.unpersist()
-
-    val numDocs = docs.count()
-    val maxWordId = docs.map(_.max).max() + 1
-    val numTokens = docs.map(_.length).sum().toLong
-    val maxLength = docs.map(_.length).max()
-
-    println(s"numDocs=$numDocs maxWordId=$maxWordId numTokens=$numTokens")
-
-    val word2vec = new Word2Vec()
-      .setEmbeddingDim(10)
-      .setBatchSize(100)
-      .setModel("cbow")
-      .setNegSample(5)
-      .setMaxIndex(maxWordId)
-      .setMaxLength(maxLength)
-      .setCheckpointInterval(1000)
-      .setNumEpoch(5)
-      .setNumPSPart(1)
-      .setPartitionNum(5)
-      .setStepSize(1.0)
-      .setWindowSize(5)
-      .setInput("input")
-      .setNodesNumPerRow(5)
-      .setEmbeddingMatrixName("Word2Vec")
-
-    val model = word2vec.fit(df)
-//    model.write.overwrite().save("trained_models/word2vecAlgo")
-  }
-
-  def corpusStringToIntWithoutRemapping(data: RDD[String]): RDD[Array[Int]] = {
-    data.filter(f => f != null && f.length > 0)
-      .map(f => f.stripLineEnd.split("[\\s+|,]").map(s => s.toInt))
-  }
-}
+/*
+ * Tencent is pleased to support the open source community by making Angel available.
+ *
+ * Copyright (C) 2017-2018 THL A29 Limited, a Tencent company. All rights reserved.
+ *
+ * Licensed under the Apache License, Version 2.0 (the "License"); you may not use this file except in
+ * compliance with the License. You may obtain a copy of the License at
+ *
+ * https://opensource.org/licenses/Apache-2.0
+ *
+ * Unless required by applicable law or agreed to in writing, software distributed under the License
+ * is distributed on an "AS IS" BASIS, WITHOUT WARRANTIES OR CONDITIONS OF ANY KIND, either express
+ * or implied. See the License for the specific language governing permissions and limitations under
+ * the License.
+ *
+ */
+
+package org.apache.spark.angel.graph
+
+import org.apache.spark.angel.graph.kcore.KCore
+import org.apache.spark.angel.graph.louvain.Louvain
+import org.apache.spark.angel.graph.utils.{Features, GraphIO}
+import org.apache.spark.angel.graph.word2vec.Word2Vec
+import org.apache.spark.rdd.RDD
+import org.apache.spark.sql.types.{ArrayType, IntegerType, StructField, StructType}
+import org.apache.spark.sql.{DataFrame, Row, SparkSession}
+import org.apache.spark.storage.StorageLevel
+import org.apache.spark.{SparkConf, SparkContext, SparkFunSuite}
+
+import scala.util.Random
+
+
+class AngelGraphSuite extends SparkFunSuite {
+  private var spark: SparkSession = _
+  private var sparkConf: SparkConf = _
+  private var sc: SparkContext = _
+  private val numPartition: Int = 2
+  private val storageLevel: StorageLevel = StorageLevel.MEMORY_ONLY
+  private var numEdge: Long = -1
+  private var maxNodeId: Long = -1
+
+  override def beforeAll(): Unit = {
+    super.beforeAll()
+    spark = SparkSession.builder()
+      .master(s"local[$numPartition]")
+      .appName("AngelGraph")
+      .getOrCreate()
+
+    sc = spark.sparkContext
+    sparkConf = spark.sparkContext.getConf
+  }
+
+  override def afterAll(): Unit = {
+    super.afterAll()
+    spark.close()
+  }
+
+  def readData(input: String, sep: String = " "): DataFrame = {
+    val rdd = sc.textFile(input).mapPartitions { iter =>
+      val r = new Random()
+      iter.map { line =>
+        val arr = line.split(sep)
+        val src = arr(0).toInt
+        val dst = arr(1).toInt
+        (r.nextInt, Row(src, dst))
+      }
+    }.repartition(numPartition).values.persist(storageLevel)
+
+    numEdge = rdd.count()
+    maxNodeId = rdd.map { case Row(src: Int, dst: Int) => math.max(src, dst) }.max().toLong + 1
+
+    val schema = StructType(Array(StructField("src", IntegerType), StructField("dst", IntegerType)))
+    val data = spark.createDataFrame(rdd, schema)
+
+    println(s"numEdge=$numEdge maxNodeId=$maxNodeId")
+
+    data
+  }
+
+  test("readData") {
+    val input = "../data/angel/bc/edge"
+    val data = readData(input)
+    data.printSchema()
+    data.show(10)
+  }
+
+  test("kcore") {
+    val input = "../data/angel/bc/edge"
+    val data = GraphIO.load(input, isWeighted = false, 0, 1, sep = " ")
+    data.printSchema()
+    data.show(10)
+
+    val kCore = new KCore()
+      .setPartitionNum(100)
+      .setStorageLevel(storageLevel)
+      .setPSPartitionNum(10)
+      .setSrcNodeIdCol("src")
+      .setDstNodeIdCol("dst")
+
+    val mapping = kCore.transform(data)
+    GraphIO.save(mapping, "trained_models/kCoreAlgo")
+  }
+
+
+  test("louvain") {
+    val input = "../data/angel/bc/edge"
+    val data = GraphIO.load(input, isWeighted = false, 0, 1, sep = " ")
+    data.printSchema()
+    data.show(10)
+    sc.setCheckpointDir("trained_models/louvainAlgo/cp")
+
+    val louvain = new Louvain()
+      .setPartitionNum(4)
+      .setStorageLevel(storageLevel)
+      .setNumFold(2)
+      .setNumOpt(5)
+      .setBatchSize(100)
+      .setDebugMode(true)
+      .setEps(0.0)
+      .setBufferSize(100000)
+      .setIsWeighted(false)
+      .setPSPartitionNum(2)
+      .setSrcNodeIdCol("src")
+      .setDstNodeIdCol("dst")
+
+    val mapping = louvain.transform(data)
+    GraphIO.save(mapping, "trained_models/louvainAlgo")
+  }
+
+
+  def corpusStringToIntWithoutRemapping(data: RDD[String]): RDD[Array[Int]] = {
+    data.filter(f => f != null && f.length > 0)
+      .map(f => f.stripLineEnd.split("[\\s+|,]").map(s => s.toInt))
+  }
+}