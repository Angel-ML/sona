<<<<<<< HEAD
package org.apache.spark.angel.graph

import com.tencent.angel.sona.core.DriverContext
import org.apache.spark.angel.graph.kcore.KCore
import org.apache.spark.angel.graph.line.LINE
import org.apache.spark.angel.graph.utils.GraphIO
import org.apache.spark.angel.ml.feature.LabeledPoint
import org.apache.spark.angel.ml.linalg.Vectors
import org.apache.spark.rdd.RDD
import org.apache.spark.sql.types.{DataType, IntegerType, StructField, StructType}
import org.apache.spark.sql.{DataFrame, DataFrameReader, Row, SparkSession}
import org.apache.spark.storage.StorageLevel
import org.apache.spark.{SparkConf, SparkContext, SparkFunSuite}

import scala.util.Random


class AngelGraphSuite extends SparkFunSuite {
  private var spark: SparkSession = _
  private var sparkConf: SparkConf = _
  private var sc: SparkContext = _
  private val numPartition: Int = 2
  private val storageLevel: StorageLevel = StorageLevel.MEMORY_ONLY
  private var numEdge: Long = -1
  private var maxNodeId: Long = -1

  override def beforeAll(): Unit = {
    super.beforeAll()
    spark = SparkSession.builder()
      .master(s"local[$numPartition]")
      .appName("AngelGraph")
      .getOrCreate()

    sc = spark.sparkContext
    sparkConf = spark.sparkContext.getConf
  }

  override def afterAll(): Unit = {
    super.afterAll()
    spark.close()
  }

  def readData(input: String): DataFrame = {
    val rdd = sc.textFile(input).mapPartitions { iter =>
      val r = new Random()
      iter.map { line =>
        val arr = line.split(" ")
        val src = arr(0).toInt
        val dst = arr(1).toInt
        (r.nextInt, Row(src, dst))
      }
    }.repartition(numPartition).values.persist(storageLevel)

    numEdge = rdd.count()
    maxNodeId = rdd.map { case Row(src: Int, dst: Int) => math.max(src, dst) }.max().toLong + 1

    val schema = StructType(Array(StructField("src", IntegerType), StructField("dst", IntegerType)))
    val data = spark.createDataFrame(rdd, schema)

    println(s"numEdge=$numEdge maxNodeId=$maxNodeId")

    data
  }

  test("readData") {
    val input = "./data/angel/bc/edge"
    val data = readData(input)
    data.printSchema()
    data.show(10)
  }

  test("line1") {
    val input = "./data/angel/bc/edge"
    val data = readData(input)
    data.printSchema()
    data.show(10)

    val line = new LINE()
      .setStepSize(0.025)
      .setEmbeddingDim(32)
      .setBatchSize(1024)
      .setNumPSPart(2)
      .setNumEpoch(2)
      .setNegSample(5)
      .setOrder(2)
      .setMaxIndex(maxNodeId.toInt)
      .setSrcNodeIdCol("src")
      .setDstNodeIdCol("dst")

    val model = line.fit(data)

    line.write.overwrite().save("trained_models/lineAlgo")

    model.write.overwrite().save("trained_models/lineModels")
  }

  test("kcore1") {
    val input = "./data/angel/bc/edge"
    val output = "trained_models/kcore1/edge"
    val partitionNum = 3
    val storageLevel = StorageLevel.MEMORY_ONLY
    val psPartitionNum = 2

    val df = GraphIO.load(input, isWeighted = false)

    val kcore = new KCore()
      .setPartitionNum(partitionNum)
      .setStorageLevel(storageLevel)
      .setPSPartitionNum(psPartitionNum)

    val mapping = kcore.transform(df)
    GraphIO.save(mapping, output)
  }

}
=======
package org.apache.spark.angel.graph


import org.apache.spark.angel.graph.line.LINE
import org.apache.spark.sql.types.{IntegerType, StructField, StructType}
import org.apache.spark.sql.{DataFrame, Row, SparkSession}

import com.tencent.angel.sona.core.DriverContext
import javassist.bytecode.SignatureAttribute.ArrayType
import org.apache.spark.angel.graph.kcore.KCore
import org.apache.spark.angel.graph.line.LINE
import org.apache.spark.angel.graph.louvain.Louvain
import org.apache.spark.angel.graph.utils.GraphIO
import org.apache.spark.angel.graph.word2vec.{Word2Vec, Word2VecModel}
import org.apache.spark.angel.ml.feature.LabeledPoint
import org.apache.spark.angel.ml.linalg.Vectors
import org.apache.spark.rdd.RDD
import org.apache.spark.sql.types.{DataType, IntegerType, StructField, StructType}
import org.apache.spark.sql.{DataFrame, DataFrameReader, Row, SparkSession}

import org.apache.spark.storage.StorageLevel
import org.apache.spark.{SparkConf, SparkContext, SparkFunSuite}

import scala.util.Random


class AngelGraphSuite extends SparkFunSuite {
  private var spark: SparkSession = _
  private var sparkConf: SparkConf = _
  private var sc: SparkContext = _
  private val numPartition: Int = 2
  private val storageLevel: StorageLevel = StorageLevel.MEMORY_ONLY
  private var numEdge: Long = -1
  private var maxNodeId: Long = -1

  override def beforeAll(): Unit = {
    super.beforeAll()
    spark = SparkSession.builder()
      .master(s"local[$numPartition]")
      .appName("AngelGraph")
      .getOrCreate()

    sc = spark.sparkContext
    sparkConf = spark.sparkContext.getConf
  }

  override def afterAll(): Unit = {
    super.afterAll()
    spark.close()
  }

  def readData(input: String, sep: String = " "): DataFrame = {
    val rdd = sc.textFile(input).mapPartitions { iter =>
      val r = new Random()
      iter.map { line =>
        val arr = line.split(sep)
        val src = arr(0).toInt
        val dst = arr(1).toInt
        (r.nextInt, Row(src, dst))
      }
    }.repartition(numPartition).values.persist(storageLevel)

    numEdge = rdd.count()
    maxNodeId = rdd.map { case Row(src: Int, dst: Int) => math.max(src, dst) }.max().toLong + 1

    val schema = StructType(Array(StructField("src", IntegerType), StructField("dst", IntegerType)))
    val data = spark.createDataFrame(rdd, schema)

    println(s"numEdge=$numEdge maxNodeId=$maxNodeId")

    data
  }

  test("readData") {
    val input = "../data/angel/bc/edge"
    val data = readData(input)
    data.printSchema()
    data.show(10)
  }

  test("line: default params ") {
    val line = new LINE()
    assert(line.getNumEpoch === 10)
    assert(line.getStepSize === 0.00001)
    assert(line.getSrcNodeIdCol === "src")
    assert(line.getDstNodeIdCol === "dst")
  }

  test("line1") {
    val input = "../data/angel/bc/edge"
    val data = readData(input)
    data.printSchema()
    data.show(10)

    val line = new LINE()
      .setStepSize(0.025)
      .setEmbeddingDim(32)
      .setBatchSize(1024)
      .setNumPSPart(2)
      .setNumEpoch(2)
      .setNegSample(5)
      .setOrder(2)
      .setMaxIndex(maxNodeId.toInt)
      .setSrcNodeIdCol("src")
      .setDstNodeIdCol("dst")

    val model = line.fit(data)

    line.write.overwrite().save("trained_models/lineAlgo")

    //todo???
//    model.write.overwrite().save("trained_models/lineModels")
  }

  test("kcore") {
    val input = "./data/angel/bc/edge"
    val data = GraphIO.load(input, isWeighted = false, 0, 1, sep = " ")
    data.printSchema()
    data.show(10)

    val kCore = new KCore()
      .setPartitionNum(100)
      .setStorageLevel(storageLevel)
      .setPSPartitionNum(10)
      .setSrcNodeIdCol("src")
      .setDstNodeIdCol("dst")

    val mapping = kCore.transform(data)
    GraphIO.save(mapping, "trained_models/kCoreAlgo")
  }

  test("louvain") {
    val input = "./data/angel/bc/edge"
    val data = GraphIO.load(input, isWeighted = false, 0, 1, sep = " ")
    data.printSchema()
    data.show(10)
    sc.setCheckpointDir("trained_models/louvainAlgo/cp")

    val louvain = new Louvain()
      .setPartitionNum(4)
      .setStorageLevel(storageLevel)
      .setNumFold(2)
      .setNumOpt(5)
      .setBatchSize(100)
      .setDebugMode(true)
      .setEps(0.0)
      .setBufferSize(100000)
      .setIsWeighted(false)
      .setPSPartitionNum(2)
      .setSrcNodeIdCol("src")
      .setDstNodeIdCol("dst")

    val mapping = louvain.transform(data)
    GraphIO.save(mapping, "trained_models/louvainAlgo")
  }

//  test("word2vec") {
//    val input = "./data/angel/text8/text8.split.head"
//    val data = sc.textFile(input)
//    data.cache()
//
//    val (corpus) = corpusStringToIntWithoutRemapping(sc.textFile(input))
//    val docs = corpus.repartition(1)
////    val schema = StructType(Array(StructField("src", ArrayType[Int])))
////    val df = spark.createDataFrame(docs.map{case arr:Array[Int] => Row(arr)}, schema)
//
//    docs.cache()
//    docs.count()
//    data.unpersist()
//
//    val numDocs = docs.count()
//    val maxWordId = docs.map(_.max).max() + 1
//    val numTokens = docs.map(_.length).sum()
//    val maxLength = docs.map(_.length).max()
//
//    println(s"numDocs=$numDocs maxWordId=$maxWordId numTokens=$numTokens")
//
//    val word2vec = new Word2Vec()
//      .setEmbeddingDim(10)
//      .setBatchSize(100)
//      .setModel("cbow")
//      .setNegSample(5)
//      .setMaxIndex(maxWordId)
//      .setMaxLength(maxLength)
//      .setCheckpointInterval(1000)
//      .setNumEpoch(5)
//      .setNumPSPart(1)
//      .setPartitionNum(5)
//      .setStepSize(1.0)
//      .setWindowSize(5)
////    val model = word2vec.fit(df)
//  }

  def corpusStringToIntWithoutRemapping(data: RDD[String]): RDD[Array[Int]] = {
    data.filter(f => f != null && f.length > 0)
      .map(f => f.stripLineEnd.split("[\\s+|,]").map(s => s.toInt))
  }
}
>>>>>>> fe52308b
<|MERGE_RESOLUTION|>--- conflicted
+++ resolved
@@ -1,120 +1,4 @@
-<<<<<<< HEAD
-package org.apache.spark.angel.graph
-
-import com.tencent.angel.sona.core.DriverContext
-import org.apache.spark.angel.graph.kcore.KCore
-import org.apache.spark.angel.graph.line.LINE
-import org.apache.spark.angel.graph.utils.GraphIO
-import org.apache.spark.angel.ml.feature.LabeledPoint
-import org.apache.spark.angel.ml.linalg.Vectors
-import org.apache.spark.rdd.RDD
-import org.apache.spark.sql.types.{DataType, IntegerType, StructField, StructType}
-import org.apache.spark.sql.{DataFrame, DataFrameReader, Row, SparkSession}
-import org.apache.spark.storage.StorageLevel
-import org.apache.spark.{SparkConf, SparkContext, SparkFunSuite}
-
-import scala.util.Random
-
-
-class AngelGraphSuite extends SparkFunSuite {
-  private var spark: SparkSession = _
-  private var sparkConf: SparkConf = _
-  private var sc: SparkContext = _
-  private val numPartition: Int = 2
-  private val storageLevel: StorageLevel = StorageLevel.MEMORY_ONLY
-  private var numEdge: Long = -1
-  private var maxNodeId: Long = -1
-
-  override def beforeAll(): Unit = {
-    super.beforeAll()
-    spark = SparkSession.builder()
-      .master(s"local[$numPartition]")
-      .appName("AngelGraph")
-      .getOrCreate()
-
-    sc = spark.sparkContext
-    sparkConf = spark.sparkContext.getConf
-  }
-
-  override def afterAll(): Unit = {
-    super.afterAll()
-    spark.close()
-  }
-
-  def readData(input: String): DataFrame = {
-    val rdd = sc.textFile(input).mapPartitions { iter =>
-      val r = new Random()
-      iter.map { line =>
-        val arr = line.split(" ")
-        val src = arr(0).toInt
-        val dst = arr(1).toInt
-        (r.nextInt, Row(src, dst))
-      }
-    }.repartition(numPartition).values.persist(storageLevel)
-
-    numEdge = rdd.count()
-    maxNodeId = rdd.map { case Row(src: Int, dst: Int) => math.max(src, dst) }.max().toLong + 1
-
-    val schema = StructType(Array(StructField("src", IntegerType), StructField("dst", IntegerType)))
-    val data = spark.createDataFrame(rdd, schema)
-
-    println(s"numEdge=$numEdge maxNodeId=$maxNodeId")
-
-    data
-  }
-
-  test("readData") {
-    val input = "./data/angel/bc/edge"
-    val data = readData(input)
-    data.printSchema()
-    data.show(10)
-  }
-
-  test("line1") {
-    val input = "./data/angel/bc/edge"
-    val data = readData(input)
-    data.printSchema()
-    data.show(10)
-
-    val line = new LINE()
-      .setStepSize(0.025)
-      .setEmbeddingDim(32)
-      .setBatchSize(1024)
-      .setNumPSPart(2)
-      .setNumEpoch(2)
-      .setNegSample(5)
-      .setOrder(2)
-      .setMaxIndex(maxNodeId.toInt)
-      .setSrcNodeIdCol("src")
-      .setDstNodeIdCol("dst")
-
-    val model = line.fit(data)
-
-    line.write.overwrite().save("trained_models/lineAlgo")
-
-    model.write.overwrite().save("trained_models/lineModels")
-  }
-
-  test("kcore1") {
-    val input = "./data/angel/bc/edge"
-    val output = "trained_models/kcore1/edge"
-    val partitionNum = 3
-    val storageLevel = StorageLevel.MEMORY_ONLY
-    val psPartitionNum = 2
-
-    val df = GraphIO.load(input, isWeighted = false)
-
-    val kcore = new KCore()
-      .setPartitionNum(partitionNum)
-      .setStorageLevel(storageLevel)
-      .setPSPartitionNum(psPartitionNum)
-
-    val mapping = kcore.transform(df)
-    GraphIO.save(mapping, output)
-  }
-
-}
-=======
+
 package org.apache.spark.angel.graph
 
 
@@ -244,6 +128,25 @@
 
     val mapping = kCore.transform(data)
     GraphIO.save(mapping, "trained_models/kCoreAlgo")
+  }
+  
+  
+  test("kcore1") {
+    val input = "./data/angel/bc/edge"
+    val output = "trained_models/kcore1/edge"
+    val partitionNum = 3
+    val storageLevel = StorageLevel.MEMORY_ONLY
+    val psPartitionNum = 2
+
+    val df = GraphIO.load(input, isWeighted = false)
+
+    val kcore = new KCore()
+      .setPartitionNum(partitionNum)
+      .setStorageLevel(storageLevel)
+      .setPSPartitionNum(psPartitionNum)
+
+    val mapping = kcore.transform(df)
+    GraphIO.save(mapping, output)
   }
 
   test("louvain") {
@@ -312,5 +215,4 @@
     data.filter(f => f != null && f.length > 0)
       .map(f => f.stripLineEnd.split("[\\s+|,]").map(s => s.toInt))
   }
-}
->>>>>>> fe52308b
+}