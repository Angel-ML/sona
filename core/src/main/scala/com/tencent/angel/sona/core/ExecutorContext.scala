--- conflicted
+++ resolved
@@ -1,63 +1,58 @@
-package com.tencent.angel.sona.core
-
-<<<<<<< HEAD
-import com.tencent.angel.mlcore.conf.SharedConf
-import com.tencent.angel.psagent.PSAgent
-=======
-import com.tencent.angel.ml.core.conf.SharedConf
-import com.tencent.angel.psagent.{PSAgent, PSAgentContext}
->>>>>>> 54652a74
-import org.apache.spark.TaskContext
-import org.apache.spark.internal.CompatibleLogging
-import org.apache.spark.sql.SPKSQLUtils
-
-
-case class ExecutorContext(conf: SharedConf, numTask: Int)
-  extends PSAgentContext(conf) with Serializable with CompatibleLogging {
-
-  @transient override lazy val sparkEnvContext: SparkEnvContext = SparkEnvContext(null)
-}
-
-object ExecutorContext {
-  @transient private var graphModelPool: GraphModelPool = _
-  @transient private var psAgent: PSAgent = _
-
-  def getPSAgent(exeCtx: ExecutorContext): PSAgent = synchronized {
-    while (psAgent == null) {
-      SPKSQLUtils.registerUDT()
-      psAgent = exeCtx.createAndInitPSAgent
-    }
-
-    PSAgentContext.get().getPsAgent.refreshMatrixInfo()
-
-    psAgent
-  }
-
-  def stopPSAgent(): Unit = synchronized {
-    while (psAgent != null) {
-      psAgent.stop()
-      psAgent = null
-    }
-  }
-
-  private def checkGraphModelPool(exeCtx: ExecutorContext): Unit = {
-    getPSAgent(exeCtx)
-
-    if (graphModelPool == null) {
-      graphModelPool = new GraphModelPool(exeCtx.sparkEnvContext, exeCtx.numTask)
-    }
-  }
-
-  def getPSAgent: PSAgent = synchronized{
-    if (psAgent != null) {
-      psAgent
-    } else {
-      throw new Exception("psAgent is empty, pls. init first!")
-    }
-  }
-
-  implicit def toGraphModelPool(exeCtx: ExecutorContext): GraphModelPool = synchronized {
-    checkGraphModelPool(exeCtx)
-    graphModelPool
-  }
-}
+package com.tencent.angel.sona.core
+
+
+import com.tencent.angel.mlcore.conf.SharedConf
+import com.tencent.angel.psagent.{PSAgent, PSAgentContext}
+import org.apache.spark.internal.CompatibleLogging
+import org.apache.spark.sql.SPKSQLUtils
+
+
+case class ExecutorContext(conf: SharedConf, numTask: Int)
+  extends PSAgentContext(conf) with Serializable with CompatibleLogging {
+
+  @transient override lazy val sparkEnvContext: SparkEnvContext = SparkEnvContext(null)
+}
+
+object ExecutorContext {
+  @transient private var graphModelPool: GraphModelPool = _
+  @transient private var psAgent: PSAgent = _
+
+  def getPSAgent(exeCtx: ExecutorContext): PSAgent = synchronized {
+    while (psAgent == null) {
+      SPKSQLUtils.registerUDT()
+      psAgent = exeCtx.createAndInitPSAgent
+    }
+
+    PSAgentContext.get().getPsAgent.refreshMatrixInfo()
+
+    psAgent
+  }
+
+  def stopPSAgent(): Unit = synchronized {
+    while (psAgent != null) {
+      psAgent.stop()
+      psAgent = null
+    }
+  }
+
+  private def checkGraphModelPool(exeCtx: ExecutorContext): Unit = {
+    getPSAgent(exeCtx)
+
+    if (graphModelPool == null) {
+      graphModelPool = new GraphModelPool(exeCtx.sparkEnvContext, exeCtx.numTask)
+    }
+  }
+
+  def getPSAgent: PSAgent = synchronized{
+    if (psAgent != null) {
+      psAgent
+    } else {
+      throw new Exception("psAgent is empty, pls. init first!")
+    }
+  }
+
+  implicit def toGraphModelPool(exeCtx: ExecutorContext): GraphModelPool = synchronized {
+    checkGraphModelPool(exeCtx)
+    graphModelPool
+  }
+}